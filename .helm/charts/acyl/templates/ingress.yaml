{{- if .Values.ingress.argo }}
apiVersion: extensions/v1beta1
kind: Ingress
metadata:
  name: acyl
  labels:
    chart: "{{ .Chart.Name }}-{{ .Chart.Version | replace "+" "_" }}"
  namespace: {{ .Values.namespace }}
  annotations:
<<<<<<< HEAD
      kubernetes.io/ingress.class: nginx
      ingress.kubernetes.io/ssl-redirect: "true"
      kubernetes.io/tls-acme: "true"

=======
  {{- range $key, $value := .Values.ingress.annotations }}
    {{ $key }}: {{ $value }}
  {{- end }}
>>>>>>> 3b078787
spec:
  rules:
    {{- $serviceName := .Values.service.name -}}
    {{- $servicePort := .Values.service.internalPort -}}
    {{- range $host := .Values.ingress.hosts }}
    - host: {{ $host }}
      http:
        paths:
          - path: /
            backend:
<<<<<<< HEAD
              serviceName: {{ .Values.service.name }}
              servicePort: {{ .Values.service.internalPort }}
  tls:
  - hosts:
    - {{ .Values.ingress.argo_host }}
    secretName: {{ .Values.ingress.argo_host }}-tls
{{- end }}
=======
              serviceName: {{ $serviceName }}
              servicePort: {{ $servicePort }}
    {{- end }}
{{- end -}}
>>>>>>> 3b078787
<|MERGE_RESOLUTION|>--- conflicted
+++ resolved
@@ -7,16 +7,10 @@
     chart: "{{ .Chart.Name }}-{{ .Chart.Version | replace "+" "_" }}"
   namespace: {{ .Values.namespace }}
   annotations:
-<<<<<<< HEAD
       kubernetes.io/ingress.class: nginx
       ingress.kubernetes.io/ssl-redirect: "true"
       kubernetes.io/tls-acme: "true"
 
-=======
-  {{- range $key, $value := .Values.ingress.annotations }}
-    {{ $key }}: {{ $value }}
-  {{- end }}
->>>>>>> 3b078787
 spec:
   rules:
     {{- $serviceName := .Values.service.name -}}
@@ -27,17 +21,10 @@
         paths:
           - path: /
             backend:
-<<<<<<< HEAD
               serviceName: {{ .Values.service.name }}
               servicePort: {{ .Values.service.internalPort }}
   tls:
   - hosts:
     - {{ .Values.ingress.argo_host }}
     secretName: {{ .Values.ingress.argo_host }}-tls
-{{- end }}
-=======
-              serviceName: {{ $serviceName }}
-              servicePort: {{ $servicePort }}
-    {{- end }}
-{{- end -}}
->>>>>>> 3b078787
+{{- end }}