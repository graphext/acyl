--- conflicted
+++ resolved
@@ -102,7 +102,6 @@
           {{ end }}
           - "--ui-branding"
           - '{{ .Values.app.ui.branding | toJson }}'
-<<<<<<< HEAD
           {{ if .Values.app.ui.enforce_oauth }}
           - "--ui-enforce-oauth"
           {{ end }}
@@ -112,9 +111,6 @@
           - 'code_infrastructure/users_map.json'
           - --slack-mapper-repo
           - 'graphext/kubernetes_config'
-=======
-          - "--ui-enforce-oauth={{ .Values.app.ui.enforce_oauth }}"
->>>>>>> 143eb269
         ports:
         - containerPort: {{ .Values.service.internalPort }}
         livenessProbe:
