--- conflicted
+++ resolved
@@ -27,14 +27,10 @@
 // be in a failed state, including up to MaxPodLogLines of log data for each.
 type ChartError struct {
 	// HelmError is the original error returned by Helm
-<<<<<<< HEAD
-	HelmError error
-=======
 	// We always omit this value when json marshaling/unmarshaling since we would otherwise have to implement the UnmarshalJSON and MarshalJSON methods.
 	HelmError error `json:"-"`
 	// HelmErrorString is the error string of the original error returned by Helm
 	HelmErrorString string `json:"helm_error_string"`
->>>>>>> 84bdb970
 	// Level is the chart level (zero-indexed) at which the error occurred
 	Level uint
 	// FailedDaemonSets is map of DaemonSet name to failed pods
