--- conflicted
+++ resolved
@@ -9,7 +9,6 @@
   chart_vars_path: '.helm/charts/acyl/values.yaml'
   image: eu.gcr.io/graphext-development/acyl
   value_overrides:
-<<<<<<< HEAD
   - "ingress.traefik.enabled=false"
   - "ingress.argo_host=acyl.testing.graphext.com"
   - "image.pullPolicy=IfNotPresent"
@@ -31,38 +30,15 @@
   - "image.repository=eu.gcr.io/graphext-development/acyl"
   - "resources.requests.cpu=20m"
   - "resources.requests.memory=100Mi"
-=======
-    - "app.ui.enforce_oauth=true"
-# uncomment to disable traefik ingress
-#    - "ingress.traefik.enabled=false"
-# uncomment to use in-environment Furan
-#    - "app.furan_addr=furan:4001"
-#    - "image.pullPolicy=IfNotPresent"
-# local:
-#    - "app.dogstatsd_addr=1.2.3.4:8125"
-#    - "app.secrets_backend=env"
-#    - "app.secrets_mapping=ACYL_{{ .ID }}"
-#    - "app.secrets_from_env=true"
-#    - "app.operation_timeout_override=10m"
-#    - "app.k8s_secret_injections=image-pull-secret=k8s/image_pull_secret"
-#    - "app.ui_base_url=http://192.168.64.10:4000"
-#    - "cronautoscaling.enabled=false"
-
->>>>>>> 1f8314e9
 dependencies:
   direct:
     - repo: militarpancho/furan
       name: furan
-<<<<<<< HEAD
-      default_branch: master
       value_overrides:
         - "replicaCount=3"
         - "image.tag=886fb0764219869b45f1bb4356a5776358f2f4e5"
         - "image.repository=eu.gcr.io/graphext-development/furan"
-
-=======
-      default_branch: legacy-v1
->>>>>>> 1f8314e9
+      default_branch: master
     - chart_repo_path: 'kubernetes/charts@9e28c906fc7a8e62e77a0743cd4b3bd38fbba008:stable/postgresql'
       chart_vars_repo_path: 'kubernetes/charts@9e28c906fc7a8e62e77a0743cd4b3bd38fbba008:stable/postgresql/values.yaml'
       value_overrides:
