--- conflicted
+++ resolved
@@ -9,7 +9,6 @@
   chart_vars_path: '.helm/charts/acyl/values.yaml'
   image: eu.gcr.io/graphext-development/acyl
   value_overrides:
-<<<<<<< HEAD
   - "ingress.traefik.enabled=false"
   - "ingress.argo_host=acyl.testing.graphext.com"
   - "image.pullPolicy=IfNotPresent"
@@ -31,39 +30,18 @@
   - "image.repository=eu.gcr.io/graphext-development/acyl"
   - "resources.requests.cpu=20m"
   - "resources.requests.memory=100Mi"
-=======
-    - "app.furan2.enabled=true"
-    - "app.furan2.disable_tls_verification=true"
-    - "app.furan2.addr=furan:4000"
-# local:
-#    - "image.pullPolicy=IfNotPresent"
-#    - "app.ui.enforce_oauth=false"
-#    - "ingress.traefik.enabled=false"
-#    - "app.dogstatsd_addr="
-#    - "app.datadog_tracing_agent_addr="
-#    - "app.secrets_backend=env"
-#    - "app.secrets_mapping=ACYL_{{ .ID }}"
-#    - "app.secrets_from_env=true"
-#    - "app.operation_timeout_override=10m"
-#    - "app.k8s_secret_injections=image-pull-secret=k8s/image_pull_secret"
-#    - "app.ui_base_url=http://192.168.64.10:4000"
-#    - "cronautoscaling.enabled=false"
+  - "app.furan2.enabled=true"
+  - "app.furan2.disable_tls_verification=true"
+  - "app.furan2.addr=furan:4000"
 
->>>>>>> 143eb269
 dependencies:
   direct:
-    - repo: militarpancho/furan
+    - repo: graphext/furan
       name: furan
+      default_branch: master
       value_overrides:
-<<<<<<< HEAD
-        - "replicaCount=3"
-        - "image.tag=886fb0764219869b45f1bb4356a5776358f2f4e5"
-        - "image.repository=eu.gcr.io/graphext-development/furan"
-      default_branch: master
-=======
+        - "image.repository=eu.gcr.io/graphext-development/furan2"
         - 'app.builder_image='
-        - "vault.address=http://dollarshaveclub-furan-vault:8200"
->>>>>>> 143eb269
     - chart_repo_path: 'kubernetes/charts@9e28c906fc7a8e62e77a0743cd4b3bd38fbba008:stable/postgresql'
       chart_vars_repo_path: 'kubernetes/charts@9e28c906fc7a8e62e77a0743cd4b3bd38fbba008:stable/postgresql/values.yaml'
       value_overrides:
