package testdatalayer

import (
	"database/sql"
	"encoding/json"
	"fmt"
	"io/ioutil"
	"log"
	"os"
	stdlibpath "path"
	"strconv"
	"testing"
	"time"

	"github.com/DavidHuie/gomigrate"
	"github.com/dollarshaveclub/acyl/pkg/config"
	"github.com/dollarshaveclub/acyl/pkg/models"
	"github.com/dollarshaveclub/acyl/pkg/persistence"
	"github.com/jmoiron/sqlx"
	"github.com/lib/pq"
	"github.com/lib/pq/hstore"
	"github.com/pkg/errors"
)

type TestDataLayer struct {
	pgdb   *sqlx.DB
	logger *log.Logger
	t      *testing.T
}

var testpostgresURI = "postgres://acyl:acyl@localhost:5432/acyl?sslmode=disable"

func New(logger *log.Logger, t *testing.T) (persistence.DataLayer, *TestDataLayer) {
	return newTestPGDataLayer(logger, t)
}

func newTestPGDataLayer(logger *log.Logger, t *testing.T) (persistence.DataLayer, *TestDataLayer) {
	pcfg := &config.PGConfig{PostgresURI: testpostgresURI}
	dl, err := persistence.NewPGLayer(pcfg, logger)
	if err != nil {
		t.Fatalf("error getting PG datalayer: %v", err)
	}
	return dl, &TestDataLayer{
		logger: logger,
		t:      t,
		pgdb:   dl.DB(),
	}
}

func (tdl *TestDataLayer) createTables() error {
	return tdl.createPGTables()
}

func (tdl *TestDataLayer) createPGTables() error {
	if envURI := os.Getenv("ACYL_POSTGRES_URI"); envURI != "" {
		testpostgresURI = envURI
	}
	db, err := sqlx.Open("postgres", testpostgresURI)
	if err != nil {
		return errors.Wrap(err, "error creating postgres connection")
	}
	defer db.Close()
	logger := log.New(ioutil.Discard, "", log.LstdFlags)
	migrator, err := gomigrate.NewMigratorWithLogger(db.DB, gomigrate.Postgres{}, "./migrations", logger)
	if err != nil {
		return errors.Wrap(err, "error creating migrator")
	}
	if err := migrator.Migrate(); err != nil {
		return errors.Wrap(err, "error applying migration")
	}
	return nil
}

func (tdl *TestDataLayer) setTimestamps(qas []models.QAEnvironment) {
	now := time.Now().UTC()
	settimes := func(qa *models.QAEnvironment, basetime time.Time) {
		qa.Created = basetime
		qa.Events[0].Timestamp = basetime
		qa.Events[1].Timestamp = basetime.Add(1 * time.Minute)
	}
	for i := range qas {
		settimes(&qas[i], now.AddDate(0, 0, -i))
	}
}

func (tdl *TestDataLayer) insertPG(qae *models.QAEnvironment) error {
	q := `INSERT INTO qa_environments
	(name, created, raw_events, hostname, qa_type, username, repo, pull_request, source_sha, base_sha, source_branch, base_branch, source_ref, status, ref_map, commit_sha_map, amino_service_to_port, amino_kubernetes_namespace, amino_environment_id)
	VALUES ($1,$2,$3,$4,$5,$6,$7,$8,$9,$10,$11,$12,$13,$14,$15,$16,$17,$18,$19);`

	crm2hstore := func(m models.RefMap) hstore.Hstore {
		out := hstore.Hstore{Map: make(map[string]sql.NullString)}
		for k, v := range m {
			out.Map[k] = sql.NullString{String: v, Valid: true}
		}
		return out
	}

	casp2hstore := func(m map[string]int64) hstore.Hstore {
		out := hstore.Hstore{Map: make(map[string]sql.NullString)}
		for k, v := range m {
			out.Map[k] = sql.NullString{String: strconv.Itoa(int(v)), Valid: true}
		}
		return out
	}

	args := []interface{}{qae.Name, qae.Created, pq.StringArray(qae.RawEvents), qae.Hostname, qae.QAType, qae.User, qae.Repo, qae.PullRequest, qae.SourceSHA, qae.BaseSHA, qae.SourceBranch, qae.BaseBranch, qae.SourceRef, qae.Status, crm2hstore(qae.RefMap), crm2hstore(qae.CommitSHAMap), casp2hstore(qae.AminoServiceToPort), qae.AminoKubernetesNamespace, qae.AminoEnvironmentID}
	if _, err := tdl.pgdb.Exec(q, args...); err != nil {
		return errors.Wrapf(err, "error inserting QAEnvironment into database")
	}
	return nil
}

func (tdl *TestDataLayer) insert(qa *models.QAEnvironment) error {
	return tdl.insertPG(qa)
}

func (tdl *TestDataLayer) insertEventLog(el models.EventLog) error {
	el.Created = time.Now().UTC()
	el.Updated = pq.NullTime{Time: time.Now().UTC(), Valid: true}
	q := `INSERT INTO event_logs (` + el.InsertColumns() + `) VALUES (` + el.InsertParams() + `);`
	if _, err := tdl.pgdb.Exec(q, el.InsertValues()...); err != nil {
		return errors.Wrap(err, "error inserting event log")
	}
<<<<<<< HEAD
	q = `UPDATE event_logs SET status = $1 WHERE id = $2;`
	if _, err := tdl.pgdb.Exec(q, el.Status, el.ID); err != nil {
		return errors.Wrap(err, "error setting event log status")
=======
	q = `UPDATE qa_environments SET event_ids = event_ids || $1::uuid WHERE name = $2`
	if _, err := tdl.pgdb.Exec(q, el.ID, el.EnvName); err != nil {
		return errors.Wrap(err, "error inserting event log ID into qa_environment")
>>>>>>> 84bdb970
	}
	return nil
}

func (tdl *TestDataLayer) Setup(path string) error {
	tdl.t.Helper()
	err := tdl.createTables()
	if err != nil {
		return fmt.Errorf("error creating test tables/indices: %v", err)
	}
	f, err := os.Open(path)
	if err != nil {
		return fmt.Errorf("error opening test db file: %v", err)
	}
	defer f.Close()
	data := []models.QAEnvironment{}
	d := json.NewDecoder(f)
	err = d.Decode(&data)
	if err != nil {
		return fmt.Errorf("error unmarshaling test data: %v", err)
	}
	tdl.setTimestamps(data)
	for _, qa := range data {
		qa.CreatedDate = qa.Created.Format("2006-01-02") // YYYY-MM-DD
		if err := qa.SetRaw(); err != nil {
			return fmt.Errorf("error setting raw fields: %v", err)
		}
		if err := tdl.insert(&qa); err != nil {
			return errors.Wrap(err, "error inserting qa")
		}
	}
	elogs, err := readTestEventLogData(stdlibpath.Join(stdlibpath.Dir(path), "event_logs.json"))
	if err != nil {
		return errors.Wrap(err, "error reading event log data")
	}
	for _, el := range elogs {
		if err := tdl.insertEventLog(el); err != nil {
			return errors.Wrap(err, "error inserting event log")
		}
	}
	return nil
}

func readTestEventLogData(path string) ([]models.EventLog, error) {
	f, err := os.Open(path)
	if err != nil {
		return nil, fmt.Errorf("error opening test event log file: %v", err)
	}
	defer f.Close()
	data := []models.EventLog{}
	d := json.NewDecoder(f)
	err = d.Decode(&data)
	if err != nil {
		return nil, fmt.Errorf("error unmarshaling test event log data: %v", err)
	}
	return data, nil
}

func (tdl *TestDataLayer) tearDownPG() error {
	logger := log.New(ioutil.Discard, "", log.LstdFlags)
	migrator, err := gomigrate.NewMigratorWithLogger(tdl.pgdb.DB, gomigrate.Postgres{}, "./migrations", logger)
	if err != nil {
		return errors.Wrap(err, "error creating migrator")
	}
	if err := migrator.RollbackAll(); err != nil {
		return errors.Wrap(err, "error rolling back migrations")
	}
	return tdl.pgdb.Close()
}

func (tdl *TestDataLayer) TearDown() error {
	tdl.t.Helper()
	return tdl.tearDownPG()
}<|MERGE_RESOLUTION|>--- conflicted
+++ resolved
@@ -122,15 +122,9 @@
 	if _, err := tdl.pgdb.Exec(q, el.InsertValues()...); err != nil {
 		return errors.Wrap(err, "error inserting event log")
 	}
-<<<<<<< HEAD
-	q = `UPDATE event_logs SET status = $1 WHERE id = $2;`
-	if _, err := tdl.pgdb.Exec(q, el.Status, el.ID); err != nil {
-		return errors.Wrap(err, "error setting event log status")
-=======
 	q = `UPDATE qa_environments SET event_ids = event_ids || $1::uuid WHERE name = $2`
 	if _, err := tdl.pgdb.Exec(q, el.ID, el.EnvName); err != nil {
 		return errors.Wrap(err, "error inserting event log ID into qa_environment")
->>>>>>> 84bdb970
 	}
 	return nil
 }
