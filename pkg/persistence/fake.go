package persistence

import (
	"context"
	"encoding/json"
	"fmt"
	"io/ioutil"
	"net"
	"os"
	"path/filepath"
	"sort"
	"sync"
	"time"

	"github.com/google/uuid"
	"github.com/pkg/errors"

	"github.com/dollarshaveclub/acyl/pkg/models"
)

type lockingDataMap struct {
	sync.RWMutex
	// each field below represents a table
	d          map[string]*models.QAEnvironment
	helm       map[string][]models.HelmRelease
	k8s        map[string]*models.KubernetesEnvironment
	elogs      map[uuid.UUID]*models.EventLog
	uisessions map[int]*models.UISession
}

// FakeDataLayer is a fake implementation of DataLayer that persists data in-memory, for testing purposes
type FakeDataLayer struct {
	CreateMissingEventLog bool
	data                  *lockingDataMap
	delay                 time.Duration
}

var _ DataLayer = &FakeDataLayer{}

func newLockingDataMap() *lockingDataMap {
	return &lockingDataMap{
		d:          make(map[string]*models.QAEnvironment),
		helm:       make(map[string][]models.HelmRelease),
		k8s:        make(map[string]*models.KubernetesEnvironment),
		elogs:      make(map[uuid.UUID]*models.EventLog),
		uisessions: make(map[int]*models.UISession),
	}
}

func NewFakeDataLayer() *FakeDataLayer {
	return &FakeDataLayer{
		data: newLockingDataMap(),
	}
}

// NewPopulatedFakeDataLayer returns a FakeDataLayer populated with the supplied data. Input data is not checked for consistency.
func NewPopulatedFakeDataLayer(qaenvs []models.QAEnvironment, k8senvs []models.KubernetesEnvironment, helmreleases []models.HelmRelease) *FakeDataLayer {
	fd := NewFakeDataLayer()
	for i := range qaenvs {
		fd.data.d[qaenvs[i].Name] = &qaenvs[i]
	}
	for i := range k8senvs {
		fd.data.k8s[k8senvs[i].EnvName] = &k8senvs[i]
	}
	for _, hr := range helmreleases {
		fd.data.helm[hr.EnvName] = append(fd.data.helm[hr.EnvName], hr)
	}
	return fd
}

func NewDelayedFakeDataLayer(delay time.Duration) *FakeDataLayer {
	return &FakeDataLayer{
		data:  newLockingDataMap(),
		delay: delay,
	}
}

func (fdl *FakeDataLayer) SetDelay(d time.Duration) {
	fdl.delay = d
}

func (fdl *FakeDataLayer) doDelay() {
	time.Sleep(fdl.delay)
}

// Save writes all data to files in dir and returns the filenames, or error
func (fdl *FakeDataLayer) Save(dir string) ([]string, error) {
	fdl.data.Lock()
	defer fdl.data.Unlock()
	names := make([]string, 4)
	// envs
	b, err := json.Marshal(fdl.data.d)
	if err != nil {
		return nil, errors.Wrap(err, "error marshaling envs")
	}
	f, err := os.Create(filepath.Join(dir, "envs.json"))
	if err != nil {
		return nil, errors.Wrap(err, "error creating envs.json")
	}
	_, err = f.Write(b)
	f.Close()
	if err != nil {
		return nil, errors.Wrap(err, "error writing envs.json")
	}
	names[0] = f.Name()
	// helm
	b, err = json.Marshal(fdl.data.helm)
	if err != nil {
		return nil, errors.Wrap(err, "error marshaling helm")
	}
	f, err = os.Create(filepath.Join(dir, "helm.json"))
	if err != nil {
		return nil, errors.Wrap(err, "error creating helm.json")
	}
	_, err = f.Write(b)
	f.Close()
	if err != nil {
		return nil, errors.Wrap(err, "error writing helm.json")
	}
	names[1] = f.Name()
	// k8s
	b, err = json.Marshal(fdl.data.k8s)
	if err != nil {
		return nil, errors.Wrap(err, "error marshaling k8s")
	}
	f, err = os.Create(filepath.Join(dir, "k8s.json"))
	if err != nil {
		return nil, errors.Wrap(err, "error creating k8s.json")
	}
	_, err = f.Write(b)
	f.Close()
	if err != nil {
		return nil, errors.Wrap(err, "error writing k8s.json")
	}
	names[2] = f.Name()
	// elogs
	b, err = json.Marshal(fdl.data.elogs)
	if err != nil {
		return nil, errors.Wrap(err, "error marshaling elogs")
	}
	f, err = os.Create(filepath.Join(dir, "elogs.json"))
	if err != nil {
		return nil, errors.Wrap(err, "error creating elogs.json")
	}
	_, err = f.Write(b)
	f.Close()
	if err != nil {
		return nil, errors.Wrap(err, "error writing elogs.json")
	}
	names[3] = f.Name()
	return names, nil
}

// Load reads JSON files in dir and loads them, overwriting any existing data
func (fdl *FakeDataLayer) Load(dir string) error {
	fdl.data.Lock()
	defer fdl.data.Unlock()
	b, err := ioutil.ReadFile(filepath.Join(dir, "envs.json"))
	if err != nil {
		return errors.Wrap(err, "error reading envs.json")
	}
	if err := json.Unmarshal(b, &fdl.data.d); err != nil {
		return errors.Wrap(err, "error unmarshaling envs.json")
	}
	b, err = ioutil.ReadFile(filepath.Join(dir, "helm.json"))
	if err != nil {
		return errors.Wrap(err, "error reading helm.json")
	}
	if err := json.Unmarshal(b, &fdl.data.helm); err != nil {
		return errors.Wrap(err, "error unmarshaling helm.json")
	}
	b, err = ioutil.ReadFile(filepath.Join(dir, "k8s.json"))
	if err != nil {
		return errors.Wrap(err, "error reading k8s.json")
	}
	if err := json.Unmarshal(b, &fdl.data.k8s); err != nil {
		return errors.Wrap(err, "error unmarshaling k8s.json")
	}
	b, err = ioutil.ReadFile(filepath.Join(dir, "elogs.json"))
	if err != nil {
		return errors.Wrap(err, "error reading elogs.json")
	}
	if err := json.Unmarshal(b, &fdl.data.elogs); err != nil {
		return errors.Wrap(err, "error unmarshaling elogs.json")
	}
	return nil
}

func (fdl *FakeDataLayer) CreateQAEnvironment(ctx context.Context, qa *QAEnvironment) error {
	if isCancelled(ctx) {
		return ctx.Err()
	}
	fdl.doDelay()
	fdl.data.Lock()
	fdl.data.d[qa.Name] = qa
	fdl.data.Unlock()
	return nil
}

func (fdl *FakeDataLayer) GetQAEnvironment(ctx context.Context, name string) (*QAEnvironment, error) {
	if isCancelled(ctx) {
		return nil, ctx.Err()
	}
	fdl.data.RLock()
	defer fdl.data.RUnlock()
	fdl.doDelay()
	if qa, ok := fdl.data.d[name]; ok {
		return qa, nil
	}
	return nil, nil
}

func (fdl *FakeDataLayer) GetQAEnvironmentConsistently(ctx context.Context, name string) (*QAEnvironment, error) {
	return fdl.GetQAEnvironment(ctx, name)
}

func (fdl *FakeDataLayer) GetQAEnvironments(ctx context.Context) ([]QAEnvironment, error) {
	if isCancelled(ctx) {
		return nil, ctx.Err()
	}
	fdl.doDelay()
	out := []models.QAEnvironment{}
	fdl.data.RLock()
	defer fdl.data.RUnlock()
	for _, v := range fdl.data.d {
		out = append(out, *v)
	}
	return out, nil
}

func (fdl *FakeDataLayer) DeleteQAEnvironment(ctx context.Context, name string) error {
	if isCancelled(ctx) {
		return ctx.Err()
	}
	fdl.doDelay()
	fdl.data.Lock()
	defer fdl.data.Unlock()
	if v, ok := fdl.data.d[name]; ok {
		if v.Status != models.Destroyed {
			return errors.New("status must be Destroyed")
		}
		delete(fdl.data.d, name)
	} else {
		return errors.New("env not found")
	}
	if _, ok := fdl.data.k8s[name]; ok {
		delete(fdl.data.k8s, name)
	}
	if _, ok := fdl.data.helm[name]; ok {
		delete(fdl.data.helm, name)
	}
	return nil
}

func (fdl *FakeDataLayer) GetQAEnvironmentsByStatus(ctx context.Context, status string) ([]QAEnvironment, error) {
	if isCancelled(ctx) {
		return nil, ctx.Err()
	}
	fdl.doDelay()
	out := []models.QAEnvironment{}
	s, err := models.EnvironmentStatusFromString(status)
	if err != nil {
		return nil, errors.Wrap(err, "bad status")
	}
	fdl.data.RLock()
	defer fdl.data.RUnlock()
	for _, v := range fdl.data.d {
		if v.Status == s {
			out = append(out, *v)
		}
	}
	return out, nil
}

func (fdl *FakeDataLayer) GetRunningQAEnvironments(ctx context.Context) ([]QAEnvironment, error) {
	if isCancelled(ctx) {
		return nil, ctx.Err()
	}
	fdl.doDelay()
	out1, _ := fdl.GetQAEnvironmentsByStatus(ctx, "Success")
	out2, _ := fdl.GetQAEnvironmentsByStatus(ctx, "Spawned")
	out3, _ := fdl.GetQAEnvironmentsByStatus(ctx, "Updating")
	out := append(out1, append(out2, out3...)...)
	sort.Slice(out, func(i, j int) bool { return out[i].Created.Before(out[j].Created) })
	return out, nil
}

func (fdl *FakeDataLayer) GetQAEnvironmentsByRepoAndPR(ctx context.Context, repo string, pr uint) ([]QAEnvironment, error) {
	if isCancelled(ctx) {
		return nil, ctx.Err()
	}
	fdl.doDelay()
	out := []models.QAEnvironment{}
	fdl.data.RLock()
	defer fdl.data.RUnlock()
	for _, v := range fdl.data.d {
		if v.Repo == repo && v.PullRequest == pr {
			out = append(out, *v)
		}
	}
	return out, nil
}

func (fdl *FakeDataLayer) GetQAEnvironmentsByRepo(ctx context.Context, repo string) ([]QAEnvironment, error) {
	fdl.doDelay()
	out := []models.QAEnvironment{}
	fdl.data.RLock()
	defer fdl.data.RUnlock()
	for _, v := range fdl.data.d {
		if v.Repo == repo {
			out = append(out, *v)
		}
	}
	return out, nil
}

func (fdl *FakeDataLayer) GetQAEnvironmentBySourceSHA(ctx context.Context, sourceSHA string) (*QAEnvironment, error) {
	if isCancelled(ctx) {
		return nil, ctx.Err()
	}
	fdl.doDelay()
	fdl.data.RLock()
	defer fdl.data.RUnlock()
	for _, v := range fdl.data.d {
		if v.SourceSHA == sourceSHA {
			return v, nil
		}
	}
	return nil, nil
}

func (fdl *FakeDataLayer) GetQAEnvironmentsBySourceBranch(ctx context.Context, sourceBranch string) ([]QAEnvironment, error) {
	if isCancelled(ctx) {
		return nil, ctx.Err()
	}
	fdl.doDelay()
	out := []models.QAEnvironment{}
	fdl.data.RLock()
	defer fdl.data.RUnlock()
	for _, v := range fdl.data.d {
		if v.SourceBranch == sourceBranch {
			out = append(out, *v)
		}
	}
	return out, nil
}

func (fdl *FakeDataLayer) GetQAEnvironmentsByUser(ctx context.Context, user string) ([]QAEnvironment, error) {
	if isCancelled(ctx) {
		return nil, ctx.Err()
	}
	fdl.doDelay()
	out := []models.QAEnvironment{}
	fdl.data.RLock()
	defer fdl.data.RUnlock()
	for _, v := range fdl.data.d {
		if v.User == user {
			out = append(out, *v)
		}
	}
	return out, nil
}

func (fdl *FakeDataLayer) GetExtantQAEnvironments(ctx context.Context, repo string, pr uint) ([]QAEnvironment, error) {
	if isCancelled(ctx) {
		return nil, ctx.Err()
	}
	fdl.doDelay()
	out := []models.QAEnvironment{}
	fdl.data.RLock()
	defer fdl.data.RUnlock()
	for _, v := range fdl.data.d {
		if v.Repo == repo && v.PullRequest == pr && v.Status != models.Destroyed && v.Status != models.Failure {
			out = append(out, *v)
		}
	}
	return out, nil
}

func (fdl *FakeDataLayer) SetQAEnvironmentStatus(ctx context.Context, name string, status EnvironmentStatus) error {
	if isCancelled(ctx) {
		return ctx.Err()
	}
	fdl.doDelay()
	fdl.data.Lock()
	defer fdl.data.Unlock()
	if v, ok := fdl.data.d[name]; ok {
		v.Status = status
		return nil
	}
	return errors.New("env not found")
}

func (fdl *FakeDataLayer) SetQAEnvironmentRepoData(ctx context.Context, name string, rrd *RepoRevisionData) error {
	if isCancelled(ctx) {
		return ctx.Err()
	}
	fdl.doDelay()
	fdl.data.Lock()
	defer fdl.data.Unlock()
	if v, ok := fdl.data.d[name]; ok {
		v.Repo = rrd.Repo
		v.PullRequest = rrd.PullRequest
		v.BaseSHA = rrd.BaseSHA
		v.BaseBranch = rrd.BaseBranch
		v.SourceRef = rrd.SourceRef
		v.SourceSHA = rrd.SourceSHA
		v.SourceBranch = rrd.SourceBranch
		v.User = rrd.User
		return nil
	}
	return errors.New("env not found")
}

func (fdl *FakeDataLayer) SetQAEnvironmentRefMap(ctx context.Context, name string, rm RefMap) error {
	if isCancelled(ctx) {
		return ctx.Err()
	}
	fdl.doDelay()
	fdl.data.Lock()
	defer fdl.data.Unlock()
	if v, ok := fdl.data.d[name]; ok {
		v.RefMap = rm
		return nil
	}
	return errors.New("env not found")
}

func (fdl *FakeDataLayer) SetQAEnvironmentCommitSHAMap(ctx context.Context, name string, csm RefMap) error {
	if isCancelled(ctx) {
		return ctx.Err()
	}
	fdl.doDelay()
	fdl.data.Lock()
	defer fdl.data.Unlock()
	if v, ok := fdl.data.d[name]; ok {
		v.CommitSHAMap = csm
		return nil
	}
	return errors.New("env not found")
}

func (fdl *FakeDataLayer) SetQAEnvironmentCreated(ctx context.Context, name string, ts time.Time) error {
	if isCancelled(ctx) {
		return ctx.Err()
	}
	fdl.doDelay()
	fdl.data.Lock()
	defer fdl.data.Unlock()
	if v, ok := fdl.data.d[name]; ok {
		v.Created = ts
		return nil
	}
	return errors.New("env not found")
}

func (fdl *FakeDataLayer) SetAminoEnvironmentID(ctx context.Context, name string, did int) error {
	if isCancelled(ctx) {
		return ctx.Err()
	}
	fdl.doDelay()
	fdl.data.Lock()
	defer fdl.data.Unlock()
	if v, ok := fdl.data.d[name]; ok {
		v.AminoEnvironmentID = did
		return nil
	}
	return errors.New("env not found")
}

func (fdl *FakeDataLayer) SetAminoServiceToPort(ctx context.Context, name string, serviceToPort map[string]int64) error {
	if isCancelled(ctx) {
		return ctx.Err()
	}
	fdl.doDelay()
	fdl.data.Lock()
	defer fdl.data.Unlock()
	if v, ok := fdl.data.d[name]; ok {
		v.AminoServiceToPort = serviceToPort
		return nil
	}
	return errors.New("env not found")
}

func (fdl *FakeDataLayer) SetAminoKubernetesNamespace(ctx context.Context, name, namespace string) error {
	if isCancelled(ctx) {
		return ctx.Err()
	}
	fdl.doDelay()
	fdl.data.Lock()
	defer fdl.data.Unlock()
	if v, ok := fdl.data.d[name]; ok {
		v.AminoKubernetesNamespace = namespace
		return nil
	}
	return errors.New("env not found")
}

func (fdl *FakeDataLayer) AddEvent(ctx context.Context, name string, msg string) error {
	if isCancelled(ctx) {
		return ctx.Err()
	}
	fdl.doDelay()
	fdl.data.Lock()
	defer fdl.data.Unlock()
	if v, ok := fdl.data.d[name]; ok {
		e := models.QAEnvironmentEvent{
			Timestamp: time.Now().UTC(),
			Message:   msg,
		}
		v.Events = append(v.Events, e)
		return nil
	}
	return errors.New("env not found")
}

func (fdl *FakeDataLayer) getQAEnvironmentsBySourceRef(sourceref string) ([]QAEnvironment, error) {
	out := []models.QAEnvironment{}
	fdl.data.RLock()
	defer fdl.data.RUnlock()
	for _, v := range fdl.data.d {
		if v.SourceRef == sourceref {
			out = append(out, *v)
		}
	}
	return out, nil
}

func (fdl *FakeDataLayer) Search(ctx context.Context, opts models.EnvSearchParameters) ([]QAEnvironment, error) {
	if isCancelled(ctx) {
		return nil, ctx.Err()
	}
	fdl.doDelay()
	if opts.Pr != 0 && opts.Repo == "" {
		return nil, fmt.Errorf("search by PR requires repo name")
	}
	if opts.TrackingRef != "" && opts.Repo == "" {
		return nil, fmt.Errorf("search by tracking ref requires repo name")
	}
	if opts.Repo != "" && len(opts.Repos) > 0 {
		return nil, fmt.Errorf("cannot search by repo and repos simultaneously")
	}
	if opts.Status != models.UnknownStatus && len(opts.Statuses) > 0 {
		return nil, fmt.Errorf("cannot search by status and statuses simultaneously")
	}
	filter := func(envs []models.QAEnvironment, cf func(e models.QAEnvironment) bool) []models.QAEnvironment {
		pres := []models.QAEnvironment{}
		for _, e := range envs {
			if cf(e) {
				pres = append(pres, e)
			}
		}
		return pres
	}
	envs, _ := fdl.GetQAEnvironments(ctx)
	if opts.Pr != 0 {
		envs = filter(envs, func(e models.QAEnvironment) bool { return e.PullRequest == opts.Pr && e.Repo == opts.Repo })
	}
	if opts.Repo != "" {
		envs = filter(envs, func(e models.QAEnvironment) bool { return e.Repo == opts.Repo })
	}
	if len(opts.Repos) > 0 {
		envs = filter(envs, func(e models.QAEnvironment) bool {
			for _, r := range opts.Repos {
				if e.Repo == r {
					return true
				}
			}
			return false
		})
	}
	if opts.SourceSHA != "" {
		envs = filter(envs, func(e models.QAEnvironment) bool { return e.SourceSHA == opts.SourceSHA })
	}
	if opts.SourceBranch != "" {
		envs = filter(envs, func(e models.QAEnvironment) bool { return e.SourceBranch == opts.SourceBranch })
	}
	if opts.User != "" {
		envs = filter(envs, func(e models.QAEnvironment) bool { return e.User == opts.User })
	}
	if opts.Status != models.UnknownStatus {
		envs = filter(envs, func(e models.QAEnvironment) bool { return e.Status == opts.Status })
	}
	if len(opts.Statuses) > 0 {
		envs = filter(envs, func(e models.QAEnvironment) bool {
			for _, s := range opts.Statuses {
				if e.Status == s {
					return true
				}
			}
			return false
		})
	}
	if opts.CreatedSince != 0 {
		envs = filter(envs, func(e models.QAEnvironment) bool { return e.Created.After(time.Now().UTC().Add(-opts.CreatedSince)) })
	}
	if opts.TrackingRef != "" {
		envs = filter(envs, func(e models.QAEnvironment) bool { return e.SourceRef == opts.TrackingRef })
	}
	return envs, nil
}

func (fdl *FakeDataLayer) GetMostRecent(ctx context.Context, n uint) ([]QAEnvironment, error) {
	if isCancelled(ctx) {
		return nil, ctx.Err()
	}
	fdl.doDelay()
	envs, _ := fdl.GetQAEnvironments(ctx)
	sort.Slice(envs, func(i int, j int) bool { return envs[i].Created.After(envs[j].Created) })
	if int(n) > len(envs) {
		return envs, nil
	}
	return envs[0:n], nil
}

func (fdl *FakeDataLayer) Close() error {
	return nil
}

func (fdl *FakeDataLayer) GetHelmReleasesForEnv(ctx context.Context, name string) ([]models.HelmRelease, error) {
	if isCancelled(ctx) {
		return nil, ctx.Err()
	}
	fdl.doDelay()
	fdl.data.RLock()
	defer fdl.data.RUnlock()
	v, ok := fdl.data.helm[name]
	if ok {
		return v, nil
	}
	return nil, nil
}

func (fdl *FakeDataLayer) UpdateHelmReleaseRevision(ctx context.Context, envname, release, revision string) error {
	if isCancelled(ctx) {
		return ctx.Err()
	}
	fdl.doDelay()
	fdl.data.Lock()
	defer fdl.data.Unlock()
	for i, r := range fdl.data.helm[envname] {
		if r.Release == release {
			fdl.data.helm[envname][i].RevisionSHA = revision
		}
	}
	return nil
}

func (fdl *FakeDataLayer) CreateHelmReleasesForEnv(ctx context.Context, releases []models.HelmRelease) error {
	if isCancelled(ctx) {
		return ctx.Err()
	}
	fdl.doDelay()
	if len(releases) == 0 {
		return errors.New("empty releases")
	}
	name := releases[0].EnvName
	fdl.data.Lock()
	defer fdl.data.Unlock()
	if _, ok := fdl.data.d[name]; !ok {
		return errors.New("env missing")
	}
	fdl.data.helm[name] = releases
	return nil
}

func (fdl *FakeDataLayer) DeleteHelmReleasesForEnv(ctx context.Context, name string) (uint, error) {
	if isCancelled(ctx) {
		return 0, ctx.Err()
	}
	fdl.doDelay()
	var n uint
	fdl.data.Lock()
	defer fdl.data.Unlock()
	if v, ok := fdl.data.helm[name]; ok {
		n = uint(len(v))
	} else {
		return 0, nil
	}
	delete(fdl.data.helm, name)
	return n, nil
}

func (fdl *FakeDataLayer) GetK8sEnv(ctx context.Context, name string) (*models.KubernetesEnvironment, error) {
	if isCancelled(ctx) {
		return nil, ctx.Err()
	}
	fdl.doDelay()
	fdl.data.RLock()
	defer fdl.data.RUnlock()
	env, ok := fdl.data.k8s[name]
	if !ok {
		return nil, nil
	}
	return env, nil
}

func (fdl *FakeDataLayer) GetK8sEnvsByNamespace(ctx context.Context, ns string) ([]models.KubernetesEnvironment, error) {
	if isCancelled(ctx) {
		return nil, ctx.Err()
	}
	fdl.doDelay()
	fdl.data.RLock()
	defer fdl.data.RUnlock()
	var out []models.KubernetesEnvironment
	for _, v := range fdl.data.k8s {
		if v.Namespace == ns {
			out = append(out, *v)
		}
	}
	return out, nil
}

func (fdl *FakeDataLayer) CreateK8sEnv(ctx context.Context, env *models.KubernetesEnvironment) error {
	if isCancelled(ctx) {
		return ctx.Err()
	}
	fdl.doDelay()
	fdl.data.Lock()
	defer fdl.data.Unlock()
	if env == nil || env.EnvName == "" {
		return errors.New("malformed env: nil or empty name")
	}
	if _, ok := fdl.data.d[env.EnvName]; !ok {
		return errors.New("env not found")
	}
	fdl.data.k8s[env.EnvName] = env
	return nil
}

func (fdl *FakeDataLayer) DeleteK8sEnv(ctx context.Context, name string) error {
	if isCancelled(ctx) {
		return ctx.Err()
	}
	fdl.doDelay()
	fdl.data.Lock()
	defer fdl.data.Unlock()
	delete(fdl.data.k8s, name)
	return nil
}

func (fdl *FakeDataLayer) UpdateK8sEnvTillerAddr(ctx context.Context, envname, taddr string) error {
	if isCancelled(ctx) {
		return ctx.Err()
	}
	fdl.doDelay()
	fdl.data.Lock()
	defer fdl.data.Unlock()
	env, ok := fdl.data.k8s[envname]
	if ok {
		env.TillerAddr = taddr
		fdl.data.k8s[envname] = env
	}
	return nil
}

func (fdl *FakeDataLayer) UpdateK8sEnvConfigSignature(ctx context.Context, name string, confSig [32]byte) error {
	if isCancelled(ctx) {
		return ctx.Err()
	}
	fdl.doDelay()
	fdl.data.Lock()
	defer fdl.data.Unlock()
	if _, ok := fdl.data.k8s[name]; ok {
		fdl.data.k8s[name].ConfigSignature = confSig[:]
	}
	return nil
}

func (fdl *FakeDataLayer) GetEventLogByID(id uuid.UUID) (*models.EventLog, error) {
	fdl.doDelay()
	fdl.data.RLock()
	el, ok := fdl.data.elogs[id]
	fdl.data.RUnlock()
	if !ok {
		if fdl.CreateMissingEventLog {
			sum := fdl.newStatus(id, "", "", "", models.CreateEvent, true)
			out := &models.EventLog{
				ID:      id,
				Created: time.Now().UTC(),
				LogKey:  uuid.Must(uuid.NewRandom()),
				Status:  *sum,
			}
			fdl.data.Lock()
			fdl.data.elogs[id] = out
			fdl.data.Unlock()
			return out, nil
		}
		return nil, nil
	}
	return el, nil
}

func (fdl *FakeDataLayer) GetEventLogByDeliveryID(deliveryID uuid.UUID) (*models.EventLog, error) {
	fdl.doDelay()
	fdl.data.RLock()
	var el models.EventLog
	for _, elog := range fdl.data.elogs {
		if elog.GitHubDeliveryID == deliveryID {
			el = *elog
		}
	}
	fdl.data.RUnlock()
	return &el, nil
}

func (fdl *FakeDataLayer) GetEventLogsByEnvName(name string) ([]models.EventLog, error) {
	fdl.doDelay()
	fdl.data.RLock()
	defer fdl.data.RUnlock()
	var out []models.EventLog
	for k := range fdl.data.elogs {
		if fdl.data.elogs[k].EnvName == name {
			out = append(out, *fdl.data.elogs[k])
		}
	}
	return out, nil
}

func (fdl *FakeDataLayer) GetEventLogsByRepoAndPR(repo string, pr uint) ([]models.EventLog, error) {
	fdl.doDelay()
	fdl.data.RLock()
	defer fdl.data.RUnlock()
	var out []models.EventLog
	for k := range fdl.data.elogs {
		if fdl.data.elogs[k].Repo == repo && fdl.data.elogs[k].PullRequest == pr {
			out = append(out, *fdl.data.elogs[k])
		}
	}
	return out, nil
}

func (fdl *FakeDataLayer) CreateEventLog(elog *models.EventLog) error {
	fdl.doDelay()
	if elog == nil {
		return errors.New("input is nil")
	}
	if elog.LogKey == uuid.Nil {
		lk, err := uuid.NewRandom()
		if err != nil {
			return errors.Wrap(err, "error generating log key")
		}
		elog.LogKey = lk
	}
	if elog.Created.IsZero() {
		elog.Created = time.Now().UTC()
	}
	fdl.data.Lock()
	defer fdl.data.Unlock()
	fdl.data.elogs[elog.ID] = elog
	return nil
}

func (fdl *FakeDataLayer) AppendToEventLog(id uuid.UUID, msg string) error {
	fdl.doDelay()
	fdl.data.Lock()
	defer fdl.data.Unlock()
	if fdl.data.elogs[id] == nil {
		return errors.New("id not found")
	}
	fdl.data.elogs[id].Log = append(fdl.data.elogs[id].Log, msg)
	return nil
}

func (fdl *FakeDataLayer) SetEventLogEnvName(id uuid.UUID, name string) error {
	fdl.doDelay()
	fdl.data.Lock()
	defer fdl.data.Unlock()
	elog := fdl.data.elogs[id]
	if elog != nil {
		fdl.data.elogs[id].EnvName = name
	}
	return nil
}

func (fdl *FakeDataLayer) DeleteEventLog(id uuid.UUID) error {
	fdl.doDelay()
	fdl.data.Lock()
	defer fdl.data.Unlock()
	delete(fdl.data.elogs, id)
	return nil
}

func (fdl *FakeDataLayer) DeleteEventLogsByEnvName(name string) (uint, error) {
	fdl.doDelay()
	del := []uuid.UUID{}
	fdl.data.Lock()
	for k := range fdl.data.elogs {
		if fdl.data.elogs[k].EnvName == name {
			del = append(del, fdl.data.elogs[k].ID)
		}
	}
	for _, id := range del {
		delete(fdl.data.elogs, id)
	}
	fdl.data.Unlock()
	return uint(len(del)), nil
}

func (fdl *FakeDataLayer) DeleteEventLogsByRepoAndPR(repo string, pr uint) (uint, error) {
	fdl.doDelay()
	del := []uuid.UUID{}
	fdl.data.Lock()
	for k := range fdl.data.elogs {
		if fdl.data.elogs[k].Repo == repo && fdl.data.elogs[k].PullRequest == pr {
			del = append(del, fdl.data.elogs[k].ID)
		}
	}
	for _, id := range del {
		delete(fdl.data.elogs, id)
	}
	fdl.data.Unlock()
	return uint(len(del)), nil
}

func (fdl *FakeDataLayer) SetEventStatus(id uuid.UUID, status models.EventStatusSummary) error {
	fdl.doDelay()
	fdl.data.Lock()
	defer fdl.data.Unlock()
	elog := fdl.data.elogs[id]
	if elog == nil {
		return errors.New("eventlog not found")
	}
	elog.Status = status
	return nil
}

func (fdl *FakeDataLayer) SetEventStatusConfig(id uuid.UUID, processingTime time.Duration, refmap map[string]string) error {
	fdl.doDelay()
	fdl.data.Lock()
	defer fdl.data.Unlock()
	elog := fdl.data.elogs[id]
	if elog == nil {
		return errors.New("eventlog not found")
	}
	elog.Status.Config.ProcessingTime = models.ConfigProcessingDuration{Duration: processingTime}
	elog.Status.Config.RefMap = refmap
	return nil
}

func (fdl *FakeDataLayer) SetEventStatusConfigK8sNS(id uuid.UUID, ns string) error {
	fdl.doDelay()
	fdl.data.Lock()
	defer fdl.data.Unlock()
	elog := fdl.data.elogs[id]
	if elog == nil {
		return errors.New("eventlog not found")
	}
	elog.Status.Config.K8sNamespace = ns
	return nil
}

func (fdl *FakeDataLayer) SetEventStatusTree(id uuid.UUID, tree map[string]models.EventStatusTreeNode) error {
	fdl.doDelay()
	fdl.data.Lock()
	defer fdl.data.Unlock()
	elog := fdl.data.elogs[id]
	if elog == nil {
		return errors.New("eventlog not found")
	}
	elog.Status.Tree = tree
	return nil
}

func (fdl *FakeDataLayer) SetEventStatusCompleted(id uuid.UUID, status models.EventStatus) error {
	fdl.doDelay()
	fdl.data.Lock()
	defer fdl.data.Unlock()
	elog := fdl.data.elogs[id]
	if elog == nil {
		return errors.New("eventlog not found")
	}
	elog.Status.Config.Status = status
	elog.Status.Config.Completed = time.Now().UTC()
	return nil
}

func (fdl *FakeDataLayer) SetEventStatusImageStarted(id uuid.UUID, name string) error {
	fdl.doDelay()
	fdl.data.Lock()
	defer fdl.data.Unlock()
	elog := fdl.data.elogs[id]
	if elog == nil {
		return errors.New("eventlog not found")
	}
	tn, ok := elog.Status.Tree[name]
	if !ok {
		keys := make([]string, len(elog.Status.Tree))
		i := 0
		for k := range elog.Status.Tree {
			keys[i] = k
			i++
		}
		return fmt.Errorf("%v not found in tree: %v: %v", name, len(keys), keys)
	}
	tn.Image.Started = time.Now().UTC()
	fdl.data.elogs[id].Status.Tree[name] = tn
	return nil
}

func (fdl *FakeDataLayer) SetEventStatusImageCompleted(id uuid.UUID, name string, err bool) error {
	fdl.doDelay()
	fdl.data.Lock()
	defer fdl.data.Unlock()
	elog := fdl.data.elogs[id]
	if elog == nil {
		return errors.New("eventlog not found")
	}
	tn, ok := elog.Status.Tree[name]
	if !ok {
		return fmt.Errorf("%v not found in tree", name)
	}
	tn.Image.Error = err
	tn.Image.Completed = time.Now().UTC()
	elog.Status.Tree[name] = tn
	return nil
}

func (fdl *FakeDataLayer) SetEventStatusChartStarted(id uuid.UUID, name string, status models.NodeChartStatus) error {
	fdl.doDelay()
	fdl.data.Lock()
	defer fdl.data.Unlock()
	elog := fdl.data.elogs[id]
	if elog == nil {
		return errors.New("eventlog not found")
	}
	tn, ok := elog.Status.Tree[name]
	if !ok {
		return fmt.Errorf("%v not found in tree", name)
	}
	tn.Chart.Status = status
	tn.Chart.Started = time.Now().UTC()
	elog.Status.Tree[name] = tn
	return nil
}

func (fdl *FakeDataLayer) SetEventStatusChartCompleted(id uuid.UUID, name string, status models.NodeChartStatus) error {
	fdl.doDelay()
	fdl.data.Lock()
	defer fdl.data.Unlock()
	elog := fdl.data.elogs[id]
	if elog == nil {
		return errors.New("eventlog not found")
	}
	tn, ok := elog.Status.Tree[name]
	if !ok {
		return fmt.Errorf("%v not found in tree", name)
	}
	tn.Chart.Status = status
	tn.Chart.Completed = time.Now().UTC()
	elog.Status.Tree[name] = tn
	return nil
}

func (fdl *FakeDataLayer) GetEventStatus(id uuid.UUID) (*models.EventStatusSummary, error) {
	fdl.doDelay()
	fdl.data.RLock()
	elog := fdl.data.elogs[id]
	fdl.data.RUnlock()
	if elog == nil {
		if fdl.CreateMissingEventLog {
			// if id not found, create a new one and begin an async update goroutine
			return fdl.newStatus(id, "", "", "", models.CreateEvent, true), nil
		}
		return nil, nil
	}
	out := *elog
	return &out.Status, nil
}

func (fdl *FakeDataLayer) SetEventStatusRenderedStatus(id uuid.UUID, rstatus models.RenderedEventStatus) error {
	fdl.doDelay()
	fdl.data.Lock()
	defer fdl.data.Unlock()
	elog := fdl.data.elogs[id]
	if elog != nil {
		elog.Status.Config.RenderedStatus = rstatus
	}
	return nil
}

func (fdl *FakeDataLayer) CreateUISession(targetRoute string, state []byte, clientIP net.IP, userAgent string, expires time.Time) (int, error) {
	fdl.doDelay()
	fdl.data.Lock()
	defer fdl.data.Unlock()
	if len(targetRoute) == 0 || len(state) == 0 {
		return 0, errors.New("targetRoute and state are required")
	}
	if expires.IsZero() || time.Now().UTC().After(expires) {
		return 0, fmt.Errorf("invalid expires time: %v", expires)
	}
	id := len(fdl.data.uisessions) + 1
	fdl.data.uisessions[id] = &models.UISession{
		TargetRoute:   targetRoute,
		State:         state,
		Expires:       expires,
		ClientIP:      clientIP.String(),
		UserAgent:     userAgent,
		Authenticated: false,
	}
	return id, nil
}

func (fdl *FakeDataLayer) UpdateUISession(id int, githubUser string, encryptedtoken []byte, authenticated bool) error {
	fdl.doDelay()
	fdl.data.Lock()
	defer fdl.data.Unlock()
	uis, ok := fdl.data.uisessions[id]
	if !ok {
		return nil
	}
	uis.GitHubUser = githubUser
	uis.Authenticated = authenticated
	uis.EncryptedUserToken = encryptedtoken
	return nil
}

func (fdl *FakeDataLayer) DeleteUISession(id int) error {
	fdl.doDelay()
	fdl.data.Lock()
	defer fdl.data.Unlock()
	delete(fdl.data.uisessions, id)
	return nil
}

func (fdl *FakeDataLayer) GetUISession(id int) (*models.UISession, error) {
	fdl.doDelay()
	fdl.data.Lock()
	defer fdl.data.Unlock()
	uis, ok := fdl.data.uisessions[id]
	if !ok {
		return nil, nil
	}
	out := *uis
	return &out, nil
}

func (fdl *FakeDataLayer) DeleteExpiredUISessions() (uint, error) {
	fdl.doDelay()
	fdl.data.Lock()
	defer fdl.data.Unlock()
	rmkeys := []int{}
	for key, val := range fdl.data.uisessions {
		if val.Expires.Before(time.Now().UTC()) {
			rmkeys = append(rmkeys, key)
		}
	}
	for _, k := range rmkeys {
		delete(fdl.data.uisessions, k)
	}
	return uint(len(rmkeys)), nil
<<<<<<< HEAD
=======
}

func (fdl *FakeDataLayer) CreateAPIKey(ctx context.Context, permissionLevel models.PermissionLevel, name, description, githubUser string) (uuid.UUID, error) {
	fdl.doDelay()
	fdl.data.Lock()
	defer fdl.data.Unlock()
	id, err := uuid.NewRandom()
	if err != nil {
		return uuid.Nil, errors.Wrap(err, "error creating new random uuid")
	}
	key := &models.APIKey{
		ID:              id,
		Created:         time.Now().UTC(),
		LastUsed:        pq.NullTime{Time: time.Now().UTC(), Valid: true},
		PermissionLevel: permissionLevel,
		Name:            name,
		Description:     description,
		GitHubUser:      githubUser,
	}
	fdl.data.apikeys[id] = key
	return id, nil
}

func (fdl *FakeDataLayer) GetAPIKeyById(ctx context.Context, id uuid.UUID) (*models.APIKey, error) {
	fdl.doDelay()
	fdl.data.RLock()
	defer fdl.data.RUnlock()
	out := models.APIKey{}
	ak, ok := fdl.data.apikeys[id]
	if !ok {
		return nil, nil
	}
	out = *ak
	return &out, nil
}

func (fdl *FakeDataLayer) GetAPIKeysByGithubUser(ctx context.Context, githubUser string) ([]*models.APIKey, error) {
	fdl.doDelay()
	fdl.data.RLock()
	defer fdl.data.RUnlock()
	var keys []*models.APIKey
	for _, v := range fdl.data.apikeys {
		if v.GitHubUser == githubUser {
			keys = append(keys, v)
		}
	}
	if len(keys) == 0 {
		return nil, nil
	}
	return keys, nil
}

func (fdl *FakeDataLayer) UpdateAPIKeyLastUsed(ctx context.Context, id uuid.UUID) error {
	fdl.doDelay()
	fdl.data.Lock()
	defer fdl.data.Unlock()
	ak, ok := fdl.data.apikeys[id]
	if !ok {
		return nil
	}
	ak.LastUsed = pq.NullTime{Time: time.Now().UTC(), Valid: true}
	return nil
}

func (fdl *FakeDataLayer) DeleteAPIKey(ctx context.Context, id uuid.UUID) error {
	fdl.doDelay()
	fdl.data.Lock()
	defer fdl.data.Unlock()
	_, ok := fdl.data.apikeys[id]
	if !ok {
		return nil
	}
	delete(fdl.data.apikeys, id)
	return nil
>>>>>>> 84bdb970
}<|MERGE_RESOLUTION|>--- conflicted
+++ resolved
@@ -1149,8 +1149,6 @@
 		delete(fdl.data.uisessions, k)
 	}
 	return uint(len(rmkeys)), nil
-<<<<<<< HEAD
-=======
 }
 
 func (fdl *FakeDataLayer) CreateAPIKey(ctx context.Context, permissionLevel models.PermissionLevel, name, description, githubUser string) (uuid.UUID, error) {
@@ -1225,5 +1223,4 @@
 	}
 	delete(fdl.data.apikeys, id)
 	return nil
->>>>>>> 84bdb970
 }