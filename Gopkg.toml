--- conflicted
+++ resolved
@@ -35,11 +35,7 @@
 
 [[constraint]]
   name = "github.com/dollarshaveclub/metahelm"
-<<<<<<< HEAD
-  version = "=0.6.1"
-=======
   version = "=0.6.3"
->>>>>>> 84bdb970
 
 [[constraint]]
   name = "github.com/golang/mock"
